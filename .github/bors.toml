--- conflicted
+++ resolved
@@ -2,14 +2,9 @@
   "Check",
   "Test",
   "Rustfmt",
-<<<<<<< HEAD
-  "Clippy (nightly)",
-  "Deploy (nightly)",
   "Visual Studio Code",
-=======
   "Clippy",
   "Deploy",
->>>>>>> e6913509
   "Typos"
 ]
 delete_merged_branches = true